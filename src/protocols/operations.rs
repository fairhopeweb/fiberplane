use crate::protocols::core::Cell;
use crate::protocols::core::TimeRange;
use crate::protocols::notebook_state::CellWithIndex;
use serde::{Deserialize, Serialize};

/// An operation is the representation for a mutation to be performed to a notebook.
///
/// Operations are intended to be atomic (they should either be performed in their entirety or not
/// at all), while also capturing the intent of the user.
///
/// For more information, please see RFC 8:
///   https://www.notion.so/fiberplane/RFC-8-Notebook-Operations-f9d18676d0d9437d81de30faa219deb4
#[derive(Debug, Deserialize, Serialize, PartialEq, Clone)]
#[serde(tag = "type", rename_all = "snake_case")]
pub enum Operation {
    AddCells(AddCellsOperation),
    MergeCells(MergeCellsOperation),
    MoveCells(MoveCellsOperation),
    RemoveCells(RemoveCellsOperation),
    SplitCell(SplitCellOperation),
    UpdateCell(UpdateCellOperation),
    UpdateNotebookTimeRange(UpdateNotebookTimeRangeOperation),
    UpdateNotebookTitle(UpdateNotebookTitleOperation),
}

/// Adds one or more cells at the given position.
#[derive(Debug, Deserialize, Serialize, PartialEq, Clone)]
#[serde(rename_all = "camelCase")]
pub struct AddCellsOperation {
    /// The new cells, including their index after adding.
    pub cells: Vec<CellWithIndex>,
}

/// Merges the cell immediately after the target cell into it by appending its content.
#[derive(Debug, Deserialize, Serialize, Clone)]
#[serde(rename_all = "camelCase")]
pub struct MergeCellsOperation {
    /// Optional text we want to "glue" between the content of the target cell and the source cell.
    /// This is useful if we want to revert a `SplitCellOperation` that contained selected text.
    pub glue_text: Option<String>,

    /// ID of the source cell that will be merged into the target cell. This must be the cell
    /// immediately after the target cell. This ID is explicitly specified to be able to reuse
    /// the same ID if the merge operation is reverted.
    pub source_cell_id: String,

    /// The length of the text content of the target cell right before the merge. This is the index
    /// at which we will want to split the cell if we need to revert the merge.
    pub target_content_length: usize,

    /// ID of the target cell into which the merge will be performed.
    pub target_cell_id: String,
}

<<<<<<< HEAD
/// Moves one or more cells.
#[derive(Debug, Deserialize, Serialize, Clone)]
=======
/// Merges the source cell into the target cell by appending its content.
#[derive(Debug, Deserialize, Serialize, PartialEq, Clone)]
>>>>>>> 26a942ca
#[serde(rename_all = "camelCase")]
pub struct MoveCellsOperation {
    /// IDs of all the cells to be moved.
    ///
    /// These must be adjacent and given in the order they appear in the notebook.
    pub cell_ids: Vec<String>,

    /// Index the cells will be moved from. This is the index of the first cell before the move.
    pub from_index: usize,

    /// Index the cells will be moved to. This is the index of the first cell after the move.
    pub to_index: usize,
}

<<<<<<< HEAD
/// Removes one or more cells.
#[derive(Debug, Deserialize, Serialize, Clone)]
=======
/// (Re)moves one or more cells with the given IDs. If multiple cell IDs are given, they must be
/// adjacent.
///
/// Note it is an illegal operation to remove all cells from a notebook, meaning either
/// `next_cell_id` or `previous_cell_id` should still contain *Some* cell ID.
#[derive(Debug, Deserialize, Serialize, PartialEq, Clone)]
>>>>>>> 26a942ca
#[serde(rename_all = "camelCase")]
pub struct RemoveCellsOperation {
    /// Like removed cells, but these are removed as a side-effect of the removal of
    /// `removed_cells`.
    #[serde(skip_serializing_if = "Option::is_none")]
    pub cascade_removed_cells: Option<Vec<CellWithIndex>>,

    /// The removed cells, including their index before the removal.
    pub removed_cells: Vec<CellWithIndex>,
}

<<<<<<< HEAD
/// Splits a cell at the given position.
#[derive(Debug, Deserialize, Serialize, Clone)]
=======
/// Splits a cell at the given cursor position.
///
/// If the cursor position includes an active selection, that selection is removed; only the part
/// before the selection is retained in the split cell, while only the part after the selection ends
/// up in the new cell.
#[derive(Debug, Deserialize, Serialize, PartialEq, Clone)]
>>>>>>> 26a942ca
#[serde(rename_all = "camelCase")]
pub struct SplitCellOperation {
    /// ID of the cell that will be split.
    pub cell_id: String,

    /// The character index inside the cell to split at.
    pub split_index: usize,

    /// If any text was selected at the moment of splitting, that selection is removed; only the
    /// part before the selection is retained in the split cell, while only the part after the
    /// selection ends up in the new cell.
    #[serde(skip_serializing_if = "Option::is_none")]
    pub selected_text: Option<String>,

    /// ID of the newly created cell after the split.
    pub new_cell_id: String,
}

/// Updates arbitrary properties of a cell.
///
/// **FIXME:** Because this operation is so coarse, it currently breaks assumptions about intent and
///            convergence.
#[derive(Debug, Deserialize, Serialize, PartialEq, Clone)]
#[serde(rename_all = "camelCase")]
pub struct UpdateCellOperation {
    /// The old cell with its content, so that we can revert the update if necessary.
    ///
    /// Must have the same ID as the new cell.
    pub old_cell: Box<Cell>,

    /// The newly updated cell.
    pub updated_cell: Box<Cell>,
}

<<<<<<< HEAD
/// Updates the notebook time range.
#[derive(Debug, Deserialize, Serialize, Clone)]
=======
/// Updates the notebook time range (sometimes referred to as the global)
#[derive(Debug, Deserialize, Serialize, PartialEq, Clone)]
>>>>>>> 26a942ca
#[serde(rename_all = "camelCase")]
pub struct UpdateNotebookTimeRangeOperation {
    pub old_time_range: TimeRange,
    pub time_range: TimeRange,
}

/// Updates the notebook title.
#[derive(Debug, Deserialize, Serialize, Clone)]
#[serde(rename_all = "camelCase")]
pub struct UpdateNotebookTitleOperation {
    pub old_title: String,
    pub title: String,
}<|MERGE_RESOLUTION|>--- conflicted
+++ resolved
@@ -32,7 +32,7 @@
 }
 
 /// Merges the cell immediately after the target cell into it by appending its content.
-#[derive(Debug, Deserialize, Serialize, Clone)]
+#[derive(Debug, Deserialize, Serialize, PartialEq, Clone)]
 #[serde(rename_all = "camelCase")]
 pub struct MergeCellsOperation {
     /// Optional text we want to "glue" between the content of the target cell and the source cell.
@@ -52,13 +52,8 @@
     pub target_cell_id: String,
 }
 
-<<<<<<< HEAD
 /// Moves one or more cells.
-#[derive(Debug, Deserialize, Serialize, Clone)]
-=======
-/// Merges the source cell into the target cell by appending its content.
 #[derive(Debug, Deserialize, Serialize, PartialEq, Clone)]
->>>>>>> 26a942ca
 #[serde(rename_all = "camelCase")]
 pub struct MoveCellsOperation {
     /// IDs of all the cells to be moved.
@@ -73,17 +68,8 @@
     pub to_index: usize,
 }
 
-<<<<<<< HEAD
 /// Removes one or more cells.
-#[derive(Debug, Deserialize, Serialize, Clone)]
-=======
-/// (Re)moves one or more cells with the given IDs. If multiple cell IDs are given, they must be
-/// adjacent.
-///
-/// Note it is an illegal operation to remove all cells from a notebook, meaning either
-/// `next_cell_id` or `previous_cell_id` should still contain *Some* cell ID.
 #[derive(Debug, Deserialize, Serialize, PartialEq, Clone)]
->>>>>>> 26a942ca
 #[serde(rename_all = "camelCase")]
 pub struct RemoveCellsOperation {
     /// Like removed cells, but these are removed as a side-effect of the removal of
@@ -95,17 +81,8 @@
     pub removed_cells: Vec<CellWithIndex>,
 }
 
-<<<<<<< HEAD
 /// Splits a cell at the given position.
-#[derive(Debug, Deserialize, Serialize, Clone)]
-=======
-/// Splits a cell at the given cursor position.
-///
-/// If the cursor position includes an active selection, that selection is removed; only the part
-/// before the selection is retained in the split cell, while only the part after the selection ends
-/// up in the new cell.
 #[derive(Debug, Deserialize, Serialize, PartialEq, Clone)]
->>>>>>> 26a942ca
 #[serde(rename_all = "camelCase")]
 pub struct SplitCellOperation {
     /// ID of the cell that will be split.
@@ -140,13 +117,8 @@
     pub updated_cell: Box<Cell>,
 }
 
-<<<<<<< HEAD
 /// Updates the notebook time range.
-#[derive(Debug, Deserialize, Serialize, Clone)]
-=======
-/// Updates the notebook time range (sometimes referred to as the global)
 #[derive(Debug, Deserialize, Serialize, PartialEq, Clone)]
->>>>>>> 26a942ca
 #[serde(rename_all = "camelCase")]
 pub struct UpdateNotebookTimeRangeOperation {
     pub old_time_range: TimeRange,
@@ -154,7 +126,7 @@
 }
 
 /// Updates the notebook title.
-#[derive(Debug, Deserialize, Serialize, Clone)]
+#[derive(Debug, Deserialize, Serialize, PartialEq, Clone)]
 #[serde(rename_all = "camelCase")]
 pub struct UpdateNotebookTitleOperation {
     pub old_title: String,
